--- conflicted
+++ resolved
@@ -22,11 +22,8 @@
      random_symmetric_matrix, random_symmetric_psd_matrix,
      random_symmetric_pd_matrix, make_nonzero_det,
      random_fullrank_matrix_distinct_singular_value, set_rng_seed,
-<<<<<<< HEAD
-     TEST_MKL, TEST_WITH_ROCM, IS_WINDOWS, IS_MACOS, make_tensor, TEST_WITH_SLOW)
-=======
-     TEST_WITH_ROCM, IS_WINDOWS, IS_MACOS, make_tensor, TEST_SCIPY)
->>>>>>> 5657f0e5
+     TEST_WITH_ROCM, IS_WINDOWS, IS_MACOS, make_tensor, TEST_SCIPY,
+     TEST_WITH_SLOW, TEST_MKL)
 
 if TEST_SCIPY:
     import scipy.special
